--- conflicted
+++ resolved
@@ -3,13 +3,10 @@
 import ssl
 import re
 import argparse
-<<<<<<< HEAD
 import html
 import urllib.parse
-=======
 import sys
 import html
->>>>>>> acec8e6a
 from urllib.parse import urlparse
 
 
@@ -48,11 +45,7 @@
             print(f"Connection error: {e}")
             return False
 
-<<<<<<< HEAD
-    def send_request(self, host, path, method="GET", headers=None):
-=======
     def send_request(self, host, path, method="GET", headers=None, body=None):
->>>>>>> acec8e6a
         """Send HTTP request"""
         if headers is None:
             headers = {}
@@ -61,12 +54,8 @@
             "Host": host,
             "User-Agent": "Mozilla/5.0 (Windows NT 10.0; Win64; x64) AppleWebKit/537.36 (KHTML, like Gecko) Chrome/91.0.4472.124 Safari/537.36",
             "Accept": "text/html,application/xhtml+xml,application/xml;q=0.9,image/webp,*/*;q=0.8",
-<<<<<<< HEAD
-=======
             "User-Agent": "Mozilla/5.0 (Windows NT 10.0; Win64; x64) AppleWebKit/537.36",
             "Accept": "text/html,application/xhtml+xml,application/xml;q=0.9,*/*;q=0.8",
-
->>>>>>> acec8e6a
             "Connection": "close"
         })
 
@@ -75,11 +64,8 @@
             request_lines.append(f"{key}: {value}")
 
         request = "\r\n".join(request_lines) + "\r\n\r\n"
-<<<<<<< HEAD
-=======
         if body:
             request += body
->>>>>>> acec8e6a
 
         try:
             self.socket.sendall(request.encode())
@@ -89,11 +75,7 @@
             return False
 
     def receive_response(self):
-<<<<<<< HEAD
-        """Receive HTTP response"""
-=======
         """Receive and parse HTTP response"""
->>>>>>> acec8e6a
         response = b''
         try:
             while True:
@@ -111,33 +93,19 @@
         """Close the connection"""
         if self.socket:
             self.socket.close()
-<<<<<<< HEAD
 
     def request(self, url, method="GET", headers=None):
-=======
-    def request(self, url, method="GET", headers=None, body=None, follow_redirects=True, max_redirects=5):
-        """Make HTTP request and handle redirects"""
-    def request(self, url, method="GET", headers=None, body=None):
->>>>>>> acec8e6a
         """Make HTTP request"""
         protocol, host, path, port = self.parse_url(url)
 
         if not self.connect(host, port, use_ssl=(protocol == 'https')):
             return None
-
-<<<<<<< HEAD
         if not self.send_request(host, path, method, headers):
-=======
-        if not self.send_request(host, path, method, headers, body):
->>>>>>> acec8e6a
             self.close()
             return None
 
         response = self.receive_response()
         self.close()
-
-<<<<<<< HEAD
-=======
         if not response:
             return None
 
@@ -153,27 +121,17 @@
 
                     print(f"Redirecting to: {redirect_url}")
                     return self.request(redirect_url, method, headers, body, follow_redirects, max_redirects - 1)
-
->>>>>>> acec8e6a
         return response
 
 
 def extract_html_content(response):
     """Extract HTML body from response and clean it"""
-<<<<<<< HEAD
-=======
-    """Extract HTML body from response and clean it (basic implementation)"""
->>>>>>> acec8e6a
-    # Split headers and body
     parts = response.split('\r\n\r\n', 1)
     if len(parts) < 2:
         return "No content found in response."
 
     body = parts[1]
-<<<<<<< HEAD
-
-=======
->>>>>>> acec8e6a
+
     # Remove HTML tags
     clean_text = re.sub(r'<head>.*?</head>', '', body, flags=re.DOTALL)
     clean_text = re.sub(r'<script.*?>.*?</script>', '', clean_text, flags=re.DOTALL)
@@ -183,22 +141,15 @@
     # Decode HTML entities
     clean_text = html.unescape(clean_text)
 
-<<<<<<< HEAD
-    # Replace multiple spaces and newlines
-=======
     # Replace
     # multiple spaces and newlines
     # Remove HTML tags (simple implementation)
     clean_text = re.sub(r'<.*?>', ' ', body)
-
-    # Replace multiple spaces
->>>>>>> acec8e6a
     clean_text = re.sub(r'\s+', ' ', clean_text).strip()
 
     return clean_text
 
 
-<<<<<<< HEAD
 def extract_search_results(response, search_engine):
     """Extract and parse search results based on the search engine"""
     if search_engine == "duckduckgo":
@@ -242,9 +193,6 @@
 
     return "Unsupported search engine."
 
-
-=======
->>>>>>> acec8e6a
 def fetch_url(url):
     """Fetch content from specified URL"""
     client = HTTPClient()
@@ -255,7 +203,6 @@
 
     return extract_html_content(response)
 
-<<<<<<< HEAD
 
 def search(term, engine="duckduckgo"):
     """Search using specified search engine"""
@@ -276,8 +223,6 @@
 
     return extract_search_results(response, engine)
 
-=======
->>>>>>> acec8e6a
 
 def create_parser():
     """Create command line argument parser"""
